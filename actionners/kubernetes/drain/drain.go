package drain

import (
	"context"
	"errors"
	"fmt"
	"sync"
	"time"

	v1 "k8s.io/api/apps/v1"
	policyv1 "k8s.io/api/policy/v1"
	metav1 "k8s.io/apimachinery/pkg/apis/meta/v1"

	helpers "github.com/falco-talon/falco-talon/actionners/kubernetes/helpers"
	"github.com/falco-talon/falco-talon/internal/events"
	k8sChecks "github.com/falco-talon/falco-talon/internal/kubernetes/checks"
	k8s "github.com/falco-talon/falco-talon/internal/kubernetes/client"
	"github.com/falco-talon/falco-talon/internal/models"
	"github.com/falco-talon/falco-talon/internal/rules"
	"github.com/falco-talon/falco-talon/utils"
)

const (
	Name          string = "drain"
	Category      string = "kubernetes"
	Description   string = "Drain a pod"
	Source        string = "syscalls"
	Continue      bool   = true
	UseContext    bool   = false
	AllowOutput   bool   = false
	RequireOutput bool   = false
	Permissions   string = `apiVersion: rbac.authorization.k8s.io/v1
kind: ClusterRole
metadata:
  name: falco-talon
rules:
- apiGroups:
  - ""
  resources:
  - pods
  verbs:
  - get
  - list
- apiGroups:
  - ""
  resources:
  - pods/eviction
  verbs:
  - get
  - create
- apiGroups:
  - apps
  resources:
  - replicasets
  verbs:
  - get
`
	Example string = `- action: Drain the node
  actionner: kubernetes:drain
`
)

var (
	RequiredOutputFields = []string{"k8s.ns.name", "k8s.pod.name"}
)

const (
	// EvictionKind represents the kind of evictions object
	EvictionKind = "Eviction"
	// EvictionSubresource represents the kind of evictions object as pod's subresource
	EvictionSubresource = "pods/eviction"
	// AmountOfTickers represents the amount of tickers that will be created to check whether or not pods were evicted,
	// used if wait_period is specified
	AmountOfTickers = 10
)

<<<<<<< HEAD
type Config struct {
	MinHealthyReplicas           string   `mapstructure:"min_healthy_replicas" validate:"omitempty,is_absolut_or_percent"`
	WaitPeriodExcludedNamespaces []string `mapstructure:"wait_period_excluded_namespaces" validate:"omitempty"`
	IgnoreErrors                 bool     `mapstructure:"ignore_errors" validate:"omitempty"`
	IgnoreDaemonsets             bool     `mapstructure:"ignore_daemonsets" validate:"omitempty"`
	IgnoreStatefulSets           bool     `mapstructure:"ignore_statefulsets" validate:"omitempty"`
	GracePeriodSeconds           int      `mapstructure:"grace_period_seconds" validate:"omitempty"`
	WaitPeriod                   int      `mapstructure:"wait_period" validate:"omitempty"`
=======
type Parameters struct {
	MinHealthyReplicas string `mapstructure:"min_healthy_replicas" validate:"omitempty,is_absolut_or_percent"`
	IgnoreErrors       bool   `mapstructure:"ignore_errors" validate:"omitempty"`
	IgnoreDaemonsets   bool   `mapstructure:"ignore_daemonsets" validate:"omitempty"`
	IgnoreStatefulSets bool   `mapstructure:"ignore_statefulsets" validate:"omitempty"`
	GracePeriodSeconds int    `mapstructure:"grace_period_seconds" validate:"omitempty"`
>>>>>>> 7bd28bbb
}

type Actionner struct{}

func Register() *Actionner {
	return new(Actionner)
}

func (a Actionner) Init() error {
	return k8s.Init()
}

func (a Actionner) Information() models.Information {
	return models.Information{
		Name:                 Name,
		FullName:             Category + ":" + Name,
		Category:             Category,
		Description:          Description,
		Source:               Source,
		RequiredOutputFields: RequiredOutputFields,
		Permissions:          Permissions,
		Example:              Example,
		Continue:             Continue,
		AllowOutput:          AllowOutput,
		RequireOutput:        RequireOutput,
	}
}
func (a Actionner) Parameters() models.Parameters {
	return Parameters{
		MinHealthyReplicas: "",
		IgnoreErrors:       false,
		IgnoreDaemonsets:   false,
		IgnoreStatefulSets: false,
		GracePeriodSeconds: 0,
	}
}

func (a Actionner) Checks(event *events.Event, _ *rules.Action) error {
	return k8sChecks.CheckPodExist(event)
}

func (a Actionner) Run(event *events.Event, action *rules.Action) (utils.LogLine, *models.Data, error) {
	podName := event.GetPodName()
	namespace := event.GetNamespaceName()
	objects := map[string]string{}

	var parameters Parameters
	err := utils.DecodeParams(action.GetParameters(), &parameters)
	if err != nil {
		return utils.LogLine{
			Objects: nil,
			Error:   err.Error(),
			Status:  utils.FailureStr,
		}, nil, err
	}

	gracePeriodSeconds := new(int64)
	*gracePeriodSeconds = int64(parameters.GracePeriodSeconds)

	client := k8s.GetClient()
	pod, err := client.GetPod(podName, namespace)
	if err != nil {
		objects["pod"] = podName
		objects["namespace"] = namespace
		return utils.LogLine{
			Objects: objects,
			Error:   err.Error(),
			Status:  utils.FailureStr,
		}, nil, err
	}

	node, err := client.GetNodeFromPod(pod)
	if err != nil {
		objects["pod"] = podName
		objects["namespace"] = namespace
		return utils.LogLine{
			Objects: objects,
			Error:   err.Error(),
			Status:  utils.FailureStr,
		}, nil, err
	}
	nodeName := node.GetName()
	objects["node"] = nodeName

	pods, err := client.Clientset.CoreV1().Pods("").List(context.Background(), metav1.ListOptions{
		FieldSelector: fmt.Sprintf("spec.nodeName=%s", nodeName),
	})
	if err != nil {
		return utils.LogLine{
			Objects: objects,
			Error:   err.Error(),
			Status:  utils.FailureStr,
		}, nil, err
	}

	var ignoredPodsCount, evictionErrorsCount, otherErrorsCount int

	var wg sync.WaitGroup

	for _, p := range pods.Items {
		wg.Add(1)
<<<<<<< HEAD
		p := p
		go func() {
			defer wg.Done()
			var ownerKind string
			ownerKind, err = kubernetes.GetOwnerKind(p)
=======
		p := p // loopclosure: loop variable p captured by func literal
		go func() {
			defer wg.Done()

			ownerKind, err := k8s.GetOwnerKind(p)
>>>>>>> 7bd28bbb
			if err != nil {
				utils.PrintLog("warning", utils.LogLine{Message: fmt.Sprintf("error getting pod '%v' owner kind: %v", p.Name, err)})
				otherErrorsCount++
				return
			}

			switch ownerKind {
<<<<<<< HEAD
			case utils.DaemonSetStr:
				if config.IgnoreDaemonsets {
					ignoredPodsCount++
				}
			case utils.StatefulSetStr:
				if config.IgnoreStatefulSets {
					ignoredPodsCount++
				}
			case utils.ReplicaSetStr:
				var replicaSetName string
				replicaSetName, err = kubernetes.GetOwnerName(p)
=======
			case "DaemonSet":
				if parameters.IgnoreDaemonsets {
					ignoredPodsCount++
				}
			case "StatefulSet":
				if parameters.IgnoreStatefulSets {
					ignoredPodsCount++
				}
			case "ReplicaSet":
				replicaSetName, err := k8s.GetOwnerName(p)
>>>>>>> 7bd28bbb
				if err != nil {
					utils.PrintLog("warning", utils.LogLine{Message: fmt.Sprintf("error getting pod owner name: %v", err)})
					otherErrorsCount++
				}
<<<<<<< HEAD
				if config.MinHealthyReplicas != "" {
					var replicaSet *v1.ReplicaSet
					replicaSet, err = client.GetReplicaSet(replicaSetName, p.Namespace)
=======
				if parameters.MinHealthyReplicas != "" {
					replicaSet, err := client.GetReplicaSet(replicaSetName, p.Namespace)
>>>>>>> 7bd28bbb
					if err != nil {
						utils.PrintLog("warning", utils.LogLine{Message: fmt.Sprintf("error getting replica set for pod '%v': %v", p.Name, err)})
						otherErrorsCount++
						return
					}
<<<<<<< HEAD
					var minHealthyReplicasValue int64
					var kind string
					minHealthyReplicasValue, kind, err = helpers.ParseMinHealthyReplicas(config.MinHealthyReplicas)
=======
					minHealthyReplicasValue, kind, err := helpers.ParseMinHealthyReplicas(parameters.MinHealthyReplicas)
>>>>>>> 7bd28bbb
					if err != nil {
						utils.PrintLog("warning", utils.LogLine{Message: fmt.Sprintf("error parsing min_healthy_replicas: %v", err)})
						otherErrorsCount++
						return
					}
					switch kind {
					case "absolut":
<<<<<<< HEAD
						var healthyReplicasCount int64
						healthyReplicasCount, err = kubernetes.GetHealthyReplicasCount(replicaSet)
=======
						healthyReplicasCount, err := k8s.GetHealthyReplicasCount(replicaSet)
>>>>>>> 7bd28bbb
						if err != nil {
							utils.PrintLog("warning", utils.LogLine{Message: fmt.Sprintf("error getting health replicas count for pod '%v': %v", p.Name, err)})
							otherErrorsCount++
							return
						}
						if healthyReplicasCount < minHealthyReplicasValue {
							return
						}
					case "percent":
<<<<<<< HEAD
						var healthyReplicasValue int64
						healthyReplicasValue, err = kubernetes.GetHealthyReplicasCount(replicaSet)
=======
						healthyReplicasValue, err := k8s.GetHealthyReplicasCount(replicaSet)
>>>>>>> 7bd28bbb
						minHealthyReplicasAbsoluteValue := int64(float64(minHealthyReplicasValue) / 100.0 * float64(healthyReplicasValue))
						if err != nil {
							utils.PrintLog("warning", utils.LogLine{Message: fmt.Sprintf("error getting health replicas count for pod '%v': %v", p.Name, err)})
							otherErrorsCount++
							return
						}
						if healthyReplicasValue < minHealthyReplicasAbsoluteValue {
							ignoredPodsCount++
							return
						}
					}
				}
			}

			eviction := &policyv1.Eviction{
				ObjectMeta: metav1.ObjectMeta{
					Name:      p.GetName(),
					Namespace: p.GetNamespace(),
				},
				DeleteOptions: &metav1.DeleteOptions{
					GracePeriodSeconds: gracePeriodSeconds,
				},
			}
			if err = client.PolicyV1().Evictions(pod.GetNamespace()).Evict(context.Background(), eviction); err != nil {
				utils.PrintLog("warning", utils.LogLine{Message: fmt.Sprintf("error evicting pod '%v': %v", p.Name, err)})
				evictionErrorsCount++
			}
		}()
	}

	wg.Wait()
	if config.WaitPeriod != 0 {
		err = verifyEvictionHasFinished(client, config.WaitPeriod, nodeName, config)
		if err != nil {
			err = fmt.Errorf("pods were not evited during the wait period of %v seconds for node %s", config.WaitPeriod, nodeName)
			return utils.LogLine{
				Objects: objects,
				Error:   err.Error(),
				Status:  "failure",
			}, nil, err
		}
	}

	if parameters.IgnoreErrors || (evictionErrorsCount == 0 && otherErrorsCount == 0) {
		return utils.LogLine{
			Objects: objects,
			Output:  fmt.Sprintf("the node '%v' has been drained, errors are ignored: %v ignored pods, %v eviction errors, %v other errors", nodeName, ignoredPodsCount, evictionErrorsCount, otherErrorsCount),
			Status:  utils.SuccessStr,
		}, nil, nil
	}
	return utils.LogLine{
		Objects: objects,
		Error:   fmt.Sprintf("the node '%v' has not been fully drained: %v pods ignored, %v eviction errors, %v other errors", nodeName, ignoredPodsCount, evictionErrorsCount, otherErrorsCount),
		Status:  utils.FailureStr,
	}, nil, fmt.Errorf("the node '%v' has not been fully drained: %v eviction errors, %v other errors", nodeName, evictionErrorsCount, otherErrorsCount)
}

<<<<<<< HEAD
func verifyEvictionHasFinished(c *kubernetes.Client, period int, nodeName string, config Config) error {
	tickerTiming := period / AmountOfTickers

	timeout := time.After(time.Duration(period) * time.Second)
	ticker := time.NewTicker(time.Duration(tickerTiming) * time.Second)
	defer ticker.Stop()

	for {
		select {
		case <-timeout:
			return errors.New("timeout reached before eviction finished")
		case <-ticker.C:

			var nonDaemonSetPods []string
			excludedNamespaces := make(map[string]bool)
			for _, namespace := range config.WaitPeriodExcludedNamespaces {
				excludedNamespaces[namespace] = true
			}
			pods, err := c.CoreV1().Pods("").List(context.Background(), metav1.ListOptions{
				FieldSelector: fmt.Sprintf("spec.nodeName=%s", nodeName),
			})
			if err != nil {
				return err
			}

			for _, pod := range pods.Items {
				isDaemonSet := false
				if pod.OwnerReferences != nil {
					for _, ownerRef := range pod.OwnerReferences {
						if ownerRef.Kind == utils.DaemonSetStr {
							isDaemonSet = true
							break
						}
					}
				}

				if !isDaemonSet && !excludedNamespaces[pod.Namespace] {
					nonDaemonSetPods = append(nonDaemonSetPods, pod.Name)
				}

				if len(nonDaemonSetPods) == 0 || nonDaemonSetPods == nil {
					return nil
				}
			}
		}
	}
}

func CheckParameters(action *rules.Action) error {
	parameters := action.GetParameters()

	var config Config
	err := utils.DecodeParams(parameters, &config)
=======
func (a Actionner) CheckParameters(action *rules.Action) error {
	var parameters Parameters
	err := utils.DecodeParams(action.GetParameters(), &parameters)
>>>>>>> 7bd28bbb
	if err != nil {
		return err
	}

	err = utils.AddCustomValidation(helpers.ValidatorMinHealthyReplicas, helpers.ValidateMinHealthyReplicas)
	if err != nil {
		return err
	}

	err = utils.ValidateStruct(parameters)
	if err != nil {
		return err
	}

	return nil
}<|MERGE_RESOLUTION|>--- conflicted
+++ resolved
@@ -2,12 +2,9 @@
 
 import (
 	"context"
-	"errors"
 	"fmt"
 	"sync"
-	"time"
-
-	v1 "k8s.io/api/apps/v1"
+
 	policyv1 "k8s.io/api/policy/v1"
 	metav1 "k8s.io/apimachinery/pkg/apis/meta/v1"
 
@@ -69,28 +66,14 @@
 	EvictionKind = "Eviction"
 	// EvictionSubresource represents the kind of evictions object as pod's subresource
 	EvictionSubresource = "pods/eviction"
-	// AmountOfTickers represents the amount of tickers that will be created to check whether or not pods were evicted,
-	// used if wait_period is specified
-	AmountOfTickers = 10
-)
-
-<<<<<<< HEAD
-type Config struct {
-	MinHealthyReplicas           string   `mapstructure:"min_healthy_replicas" validate:"omitempty,is_absolut_or_percent"`
-	WaitPeriodExcludedNamespaces []string `mapstructure:"wait_period_excluded_namespaces" validate:"omitempty"`
-	IgnoreErrors                 bool     `mapstructure:"ignore_errors" validate:"omitempty"`
-	IgnoreDaemonsets             bool     `mapstructure:"ignore_daemonsets" validate:"omitempty"`
-	IgnoreStatefulSets           bool     `mapstructure:"ignore_statefulsets" validate:"omitempty"`
-	GracePeriodSeconds           int      `mapstructure:"grace_period_seconds" validate:"omitempty"`
-	WaitPeriod                   int      `mapstructure:"wait_period" validate:"omitempty"`
-=======
+)
+
 type Parameters struct {
 	MinHealthyReplicas string `mapstructure:"min_healthy_replicas" validate:"omitempty,is_absolut_or_percent"`
 	IgnoreErrors       bool   `mapstructure:"ignore_errors" validate:"omitempty"`
 	IgnoreDaemonsets   bool   `mapstructure:"ignore_daemonsets" validate:"omitempty"`
 	IgnoreStatefulSets bool   `mapstructure:"ignore_statefulsets" validate:"omitempty"`
 	GracePeriodSeconds int    `mapstructure:"grace_period_seconds" validate:"omitempty"`
->>>>>>> 7bd28bbb
 }
 
 type Actionner struct{}
@@ -192,19 +175,11 @@
 
 	for _, p := range pods.Items {
 		wg.Add(1)
-<<<<<<< HEAD
-		p := p
-		go func() {
-			defer wg.Done()
-			var ownerKind string
-			ownerKind, err = kubernetes.GetOwnerKind(p)
-=======
 		p := p // loopclosure: loop variable p captured by func literal
 		go func() {
 			defer wg.Done()
 
 			ownerKind, err := k8s.GetOwnerKind(p)
->>>>>>> 7bd28bbb
 			if err != nil {
 				utils.PrintLog("warning", utils.LogLine{Message: fmt.Sprintf("error getting pod '%v' owner kind: %v", p.Name, err)})
 				otherErrorsCount++
@@ -212,19 +187,6 @@
 			}
 
 			switch ownerKind {
-<<<<<<< HEAD
-			case utils.DaemonSetStr:
-				if config.IgnoreDaemonsets {
-					ignoredPodsCount++
-				}
-			case utils.StatefulSetStr:
-				if config.IgnoreStatefulSets {
-					ignoredPodsCount++
-				}
-			case utils.ReplicaSetStr:
-				var replicaSetName string
-				replicaSetName, err = kubernetes.GetOwnerName(p)
-=======
 			case "DaemonSet":
 				if parameters.IgnoreDaemonsets {
 					ignoredPodsCount++
@@ -235,31 +197,18 @@
 				}
 			case "ReplicaSet":
 				replicaSetName, err := k8s.GetOwnerName(p)
->>>>>>> 7bd28bbb
 				if err != nil {
 					utils.PrintLog("warning", utils.LogLine{Message: fmt.Sprintf("error getting pod owner name: %v", err)})
 					otherErrorsCount++
 				}
-<<<<<<< HEAD
-				if config.MinHealthyReplicas != "" {
-					var replicaSet *v1.ReplicaSet
-					replicaSet, err = client.GetReplicaSet(replicaSetName, p.Namespace)
-=======
 				if parameters.MinHealthyReplicas != "" {
 					replicaSet, err := client.GetReplicaSet(replicaSetName, p.Namespace)
->>>>>>> 7bd28bbb
 					if err != nil {
 						utils.PrintLog("warning", utils.LogLine{Message: fmt.Sprintf("error getting replica set for pod '%v': %v", p.Name, err)})
 						otherErrorsCount++
 						return
 					}
-<<<<<<< HEAD
-					var minHealthyReplicasValue int64
-					var kind string
-					minHealthyReplicasValue, kind, err = helpers.ParseMinHealthyReplicas(config.MinHealthyReplicas)
-=======
 					minHealthyReplicasValue, kind, err := helpers.ParseMinHealthyReplicas(parameters.MinHealthyReplicas)
->>>>>>> 7bd28bbb
 					if err != nil {
 						utils.PrintLog("warning", utils.LogLine{Message: fmt.Sprintf("error parsing min_healthy_replicas: %v", err)})
 						otherErrorsCount++
@@ -267,12 +216,7 @@
 					}
 					switch kind {
 					case "absolut":
-<<<<<<< HEAD
-						var healthyReplicasCount int64
-						healthyReplicasCount, err = kubernetes.GetHealthyReplicasCount(replicaSet)
-=======
 						healthyReplicasCount, err := k8s.GetHealthyReplicasCount(replicaSet)
->>>>>>> 7bd28bbb
 						if err != nil {
 							utils.PrintLog("warning", utils.LogLine{Message: fmt.Sprintf("error getting health replicas count for pod '%v': %v", p.Name, err)})
 							otherErrorsCount++
@@ -282,12 +226,7 @@
 							return
 						}
 					case "percent":
-<<<<<<< HEAD
-						var healthyReplicasValue int64
-						healthyReplicasValue, err = kubernetes.GetHealthyReplicasCount(replicaSet)
-=======
 						healthyReplicasValue, err := k8s.GetHealthyReplicasCount(replicaSet)
->>>>>>> 7bd28bbb
 						minHealthyReplicasAbsoluteValue := int64(float64(minHealthyReplicasValue) / 100.0 * float64(healthyReplicasValue))
 						if err != nil {
 							utils.PrintLog("warning", utils.LogLine{Message: fmt.Sprintf("error getting health replicas count for pod '%v': %v", p.Name, err)})
@@ -311,7 +250,7 @@
 					GracePeriodSeconds: gracePeriodSeconds,
 				},
 			}
-			if err = client.PolicyV1().Evictions(pod.GetNamespace()).Evict(context.Background(), eviction); err != nil {
+			if err := client.PolicyV1().Evictions(pod.GetNamespace()).Evict(context.Background(), eviction); err != nil {
 				utils.PrintLog("warning", utils.LogLine{Message: fmt.Sprintf("error evicting pod '%v': %v", p.Name, err)})
 				evictionErrorsCount++
 			}
@@ -319,17 +258,6 @@
 	}
 
 	wg.Wait()
-	if config.WaitPeriod != 0 {
-		err = verifyEvictionHasFinished(client, config.WaitPeriod, nodeName, config)
-		if err != nil {
-			err = fmt.Errorf("pods were not evited during the wait period of %v seconds for node %s", config.WaitPeriod, nodeName)
-			return utils.LogLine{
-				Objects: objects,
-				Error:   err.Error(),
-				Status:  "failure",
-			}, nil, err
-		}
-	}
 
 	if parameters.IgnoreErrors || (evictionErrorsCount == 0 && otherErrorsCount == 0) {
 		return utils.LogLine{
@@ -345,65 +273,9 @@
 	}, nil, fmt.Errorf("the node '%v' has not been fully drained: %v eviction errors, %v other errors", nodeName, evictionErrorsCount, otherErrorsCount)
 }
 
-<<<<<<< HEAD
-func verifyEvictionHasFinished(c *kubernetes.Client, period int, nodeName string, config Config) error {
-	tickerTiming := period / AmountOfTickers
-
-	timeout := time.After(time.Duration(period) * time.Second)
-	ticker := time.NewTicker(time.Duration(tickerTiming) * time.Second)
-	defer ticker.Stop()
-
-	for {
-		select {
-		case <-timeout:
-			return errors.New("timeout reached before eviction finished")
-		case <-ticker.C:
-
-			var nonDaemonSetPods []string
-			excludedNamespaces := make(map[string]bool)
-			for _, namespace := range config.WaitPeriodExcludedNamespaces {
-				excludedNamespaces[namespace] = true
-			}
-			pods, err := c.CoreV1().Pods("").List(context.Background(), metav1.ListOptions{
-				FieldSelector: fmt.Sprintf("spec.nodeName=%s", nodeName),
-			})
-			if err != nil {
-				return err
-			}
-
-			for _, pod := range pods.Items {
-				isDaemonSet := false
-				if pod.OwnerReferences != nil {
-					for _, ownerRef := range pod.OwnerReferences {
-						if ownerRef.Kind == utils.DaemonSetStr {
-							isDaemonSet = true
-							break
-						}
-					}
-				}
-
-				if !isDaemonSet && !excludedNamespaces[pod.Namespace] {
-					nonDaemonSetPods = append(nonDaemonSetPods, pod.Name)
-				}
-
-				if len(nonDaemonSetPods) == 0 || nonDaemonSetPods == nil {
-					return nil
-				}
-			}
-		}
-	}
-}
-
-func CheckParameters(action *rules.Action) error {
-	parameters := action.GetParameters()
-
-	var config Config
-	err := utils.DecodeParams(parameters, &config)
-=======
 func (a Actionner) CheckParameters(action *rules.Action) error {
 	var parameters Parameters
 	err := utils.DecodeParams(action.GetParameters(), &parameters)
->>>>>>> 7bd28bbb
 	if err != nil {
 		return err
 	}
