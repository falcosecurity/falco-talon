package terminate

import (
	"context"
	"fmt"
<<<<<<< HEAD

=======
	"github.com/go-playground/validator/v10"
>>>>>>> 50763b81
	metav1 "k8s.io/apimachinery/pkg/apis/meta/v1"
	"regexp"

	helpers "github.com/falco-talon/falco-talon/actionners/kubernetes/helpers"
	"github.com/falco-talon/falco-talon/internal/events"
	kubernetes "github.com/falco-talon/falco-talon/internal/kubernetes/client"
	"github.com/falco-talon/falco-talon/internal/rules"
	"github.com/falco-talon/falco-talon/utils"
)

type Config struct {
	MinHealthyReplicas string `mapstructure:"min_healthy_replicas" validate:"omitempty,is_absolut_or_percent"`
	IgnoreDaemonsets   bool   `mapstructure:"ignore_daemonsets" validate:"omitempty"`
	IgnoreStatefulSets bool   `mapstructure:"ignore_statefulsets" validate:"omitempty"`
	GracePeriodSeconds int    `mapstructure:"grace_period_seconds" validate:"omitempty"`
}

func Action(action *rules.Action, event *events.Event) (utils.LogLine, error) {
	podName := event.GetPodName()
	namespace := event.GetNamespaceName()

	objects := map[string]string{
		"pod":       podName,
		"namespace": namespace,
	}

	parameters := action.GetParameters()
	gracePeriodSeconds := new(int64)
	if parameters["grace_period_seconds"] != nil {
		*gracePeriodSeconds = int64(parameters["grace_period_seconds"].(int))
	}

	client := kubernetes.GetClient()
	pod, err := client.GetPod(podName, namespace)
	if err != nil {
		return utils.LogLine{
				Objects: objects,
				Error:   err.Error(),
				Status:  "failure",
			},
			err
	}
<<<<<<< HEAD

	ownerKind, err := kubernetes.GetOwnerKind(*pod)
	if err != nil {
		return utils.LogLine{
				Objects: objects,
				Error:   err.Error(),
				Status:  "failure",
			},
			err
	}

	switch ownerKind {
	case "DaemonSet":
		if ignoreDaemonsets, ok := parameters["ignore_daemonsets"].(bool); ok && ignoreDaemonsets {
			return utils.LogLine{
				Objects: objects,
				Status:  "ignored",
				Result:  fmt.Sprintf("the pod '%v' in the namespace '%v' belongs to a DaemonSet and will be ignored.", podName, namespace),
			}, nil
		}
	case "StatefulSet":
		if ignoreStatefulsets, ok := parameters["ignore_statefulsets"].(bool); ok && ignoreStatefulsets {
			return utils.LogLine{
				Objects: objects,
				Status:  "ignored",
				Result:  fmt.Sprintf("the pod '%v' in the namespace '%v' belongs to a StatefulSet and will be ignored.", podName, namespace),
			}, nil
		}
	case "ReplicaSet":
		if minHealthyReplicas, ok := parameters["min_healthy_replicas"].(string); ok && minHealthyReplicas != "" {
			replicaSet, err2 := client.GetReplicaSet(podName, namespace)
			if err2 != nil {
				return utils.LogLine{
					Objects: objects,
					Status:  "failure",
					Error:   err2.Error(),
				}, nil
			}
			minHealthyReplicasValue, kind, err2 := helpers.ParseMinHealthyReplicas(minHealthyReplicas)
			if err2 != nil {
				return utils.LogLine{
					Objects: objects,
					Status:  "failure",
					Error:   err2.Error(),
				}, nil
			}
			switch kind {
			case "absolut":
				healthyReplicasCount, err2 := kubernetes.GetHealthyReplicasCount(replicaSet)
				if err2 != nil {
					return utils.LogLine{
						Objects: objects,
						Status:  "failure",
						Error:   err2.Error(),
					}, nil
				}
				if healthyReplicasCount < minHealthyReplicasValue {
					return utils.LogLine{
						Objects: objects,
						Status:  "ignored",
						Result:  fmt.Sprintf("the pod '%v' in the namespace '%v' belongs to a ReplicaSet without enough healthy replicas and will be ignored.", podName, namespace),
					}, nil
				}
			case "percent":
				healthyReplicasPercent, err2 := kubernetes.GetHealthyReplicasCount(replicaSet)
				if err2 != nil {
					return utils.LogLine{
						Objects: objects,
						Status:  "failure",
						Error:   err2.Error(),
					}, nil
				}
				if healthyReplicasPercent < minHealthyReplicasValue {
					return utils.LogLine{
						Objects: objects,
						Status:  "ignored",
						Result:  fmt.Sprintf("the pod '%v' in the namespace '%v' belongs to a ReplicaSet without enough healthy replicas and will be ignored.", podName, namespace),
					}, nil
				}
			}
		}
=======

	line, err, ignored := client.VerifyIfPodWillBeIgnored(parameters, *pod, objects)
	if err != nil {
		return utils.LogLine{
			Objects: objects,
			Status:  "failure",
			Error:   err.Error(),
		}, err
	}
	if ignored {
		return line, nil
>>>>>>> 50763b81
	}

	err = client.Clientset.CoreV1().Pods(namespace).Delete(context.Background(), podName, metav1.DeleteOptions{GracePeriodSeconds: gracePeriodSeconds})
	if err != nil {
		return utils.LogLine{
				Objects: objects,
				Status:  "failure",
				Error:   err.Error(),
			},
			err
	}
	return utils.LogLine{
			Objects: objects,
			Output:  fmt.Sprintf("the pod '%v' in the namespace '%v' has been terminated", podName, namespace),
			Status:  "success",
		},
		nil
}

func CheckParameters(action *rules.Action) error {
	parameters := action.GetParameters()

	var config Config
	err := utils.DecodeParams(parameters, &config)
	if err != nil {
		return err
	}

	err = utils.AddCustomValidation(helpers.ValidatorMinHealthyReplicas, helpers.ValidateMinHealthyReplicas)
	if err != nil {
		return err
	}

	err = utils.ValidateStruct(config)
	if err != nil {
		return err
	}

	return nil
}<|MERGE_RESOLUTION|>--- conflicted
+++ resolved
@@ -3,11 +3,7 @@
 import (
 	"context"
 	"fmt"
-<<<<<<< HEAD
 
-=======
-	"github.com/go-playground/validator/v10"
->>>>>>> 50763b81
 	metav1 "k8s.io/apimachinery/pkg/apis/meta/v1"
 	"regexp"
 
@@ -50,7 +46,6 @@
 			},
 			err
 	}
-<<<<<<< HEAD
 
 	ownerKind, err := kubernetes.GetOwnerKind(*pod)
 	if err != nil {
@@ -132,19 +127,6 @@
 				}
 			}
 		}
-=======
-
-	line, err, ignored := client.VerifyIfPodWillBeIgnored(parameters, *pod, objects)
-	if err != nil {
-		return utils.LogLine{
-			Objects: objects,
-			Status:  "failure",
-			Error:   err.Error(),
-		}, err
-	}
-	if ignored {
-		return line, nil
->>>>>>> 50763b81
 	}
 
 	err = client.Clientset.CoreV1().Pods(namespace).Delete(context.Background(), podName, metav1.DeleteOptions{GracePeriodSeconds: gracePeriodSeconds})
