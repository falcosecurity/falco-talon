package terminate

import (
	"context"
	"fmt"

	metav1 "k8s.io/apimachinery/pkg/apis/meta/v1"

	helpers "github.com/falco-talon/falco-talon/actionners/kubernetes/helpers"
	"github.com/falco-talon/falco-talon/internal/events"
	k8sChecks "github.com/falco-talon/falco-talon/internal/kubernetes/checks"
	k8s "github.com/falco-talon/falco-talon/internal/kubernetes/client"
	"github.com/falco-talon/falco-talon/internal/models"
	"github.com/falco-talon/falco-talon/internal/rules"
	"github.com/falco-talon/falco-talon/utils"
)

const (
	Name          string = "terminate"
	Category      string = "kubernetes"
	Description   string = "Terminate a pod"
	Source        string = "syscalls"
	Continue      bool   = false
	UseContext    bool   = false
	AllowOutput   bool   = false
	RequireOutput bool   = false
	Permissions   string = `apiVersion: rbac.authorization.k8s.io/v1
kind: ClusterRole
metadata:
  name: falco-talon
rules:
- apiGroups:
  - ""
  resources:
  - pods
  verbs:
  - get
  - delete
  - list
- apiGroups:
  - apps
  resources:
  - replicasets
  verbs:
  - get
`
	Example string = `- action: Terminate the pod
  actionner: kubernetes:terminate
  parameters:
    grace_period_seconds: 5
    ignore_daemonsets: true
    ignore_statefulsets: true
    min_healthy_replicas: 33%
`
)

var (
	RequiredOutputFields = []string{"k8s.ns.name", "k8s.pod.name"}
)

type Parameters struct {
	MinHealthyReplicas string `mapstructure:"min_healthy_replicas" validate:"omitempty,is_absolut_or_percent"`
	IgnoreDaemonsets   bool   `mapstructure:"ignore_daemonsets" validate:"omitempty"`
	IgnoreStatefulSets bool   `mapstructure:"ignore_statefulsets" validate:"omitempty"`
	GracePeriodSeconds int    `mapstructure:"grace_period_seconds" validate:"omitempty"`
}

type Actionner struct{}

func Register() *Actionner {
	return new(Actionner)
}

func (a Actionner) Init() error {
	return k8s.Init()
}

func (a Actionner) Information() models.Information {
	return models.Information{
		Name:                 Name,
		FullName:             Category + ":" + Name,
		Category:             Category,
		Description:          Description,
		Source:               Source,
		RequiredOutputFields: RequiredOutputFields,
		Permissions:          Permissions,
		Example:              Example,
		Continue:             Continue,
		AllowOutput:          AllowOutput,
		RequireOutput:        RequireOutput,
	}
}
func (a Actionner) Parameters() models.Parameters {
	return Parameters{
		MinHealthyReplicas: "",
		IgnoreDaemonsets:   false,
		IgnoreStatefulSets: false,
		GracePeriodSeconds: 0,
	}
}

func (a Actionner) Checks(event *events.Event, _ *rules.Action) error {
	return k8sChecks.CheckPodExist(event)
}

func (a Actionner) Run(event *events.Event, action *rules.Action) (utils.LogLine, *models.Data, error) {
	podName := event.GetPodName()
	namespace := event.GetNamespaceName()

	objects := map[string]string{
		"pod":       podName,
		"namespace": namespace,
	}

	var parameters Parameters
	err := utils.DecodeParams(action.GetParameters(), &parameters)
	if err != nil {
		return utils.LogLine{
			Objects: nil,
			Error:   err.Error(),
			Status:  utils.FailureStr,
		}, nil, err
	}

	gracePeriodSeconds := new(int64)
	*gracePeriodSeconds = int64(parameters.GracePeriodSeconds)

	client := k8s.GetClient()
	pod, err := client.GetPod(podName, namespace)
	if err != nil {
		return utils.LogLine{
				Objects: objects,
				Error:   err.Error(),
				Status:  utils.FailureStr,
			},
			nil,
			err
	}

	ownerKind, err := k8s.GetOwnerKind(*pod)
	if err != nil {
		return utils.LogLine{
				Objects: objects,
				Error:   err.Error(),
				Status:  utils.FailureStr,
			},
			nil,
			err
	}

	switch ownerKind {
<<<<<<< HEAD
	case utils.DaemonSetStr:
		if config.IgnoreDaemonsets {
=======
	case "DaemonSet":
		if parameters.IgnoreDaemonsets {
>>>>>>> 7bd28bbb
			return utils.LogLine{
				Objects: objects,
				Status:  "ignored",
				Result:  fmt.Sprintf("the pod '%v' in the namespace '%v' belongs to a DaemonSet and will be ignored.", podName, namespace),
			}, nil, nil
		}
<<<<<<< HEAD
	case utils.StatefulSetStr:
		if config.IgnoreStatefulSets {
=======
	case "StatefulSet":
		if parameters.IgnoreStatefulSets {
>>>>>>> 7bd28bbb
			return utils.LogLine{
				Objects: objects,
				Status:  "ignored",
				Result:  fmt.Sprintf("the pod '%v' in the namespace '%v' belongs to a StatefulSet and will be ignored.", podName, namespace),
			}, nil, nil
		}
<<<<<<< HEAD
	case utils.ReplicaSetStr:
		replicaSetName, err2 := kubernetes.GetOwnerName(*pod)
=======
	case "ReplicaSet":
		replicaSetName, err2 := k8s.GetOwnerName(*pod)
>>>>>>> 7bd28bbb
		if err2 != nil {
			return utils.LogLine{
				Objects: objects,
				Status:  utils.FailureStr,
				Error:   err2.Error(),
			}, nil, nil
		}
		if parameters.MinHealthyReplicas != "" {
			replicaSet, err2 := client.GetReplicaSet(replicaSetName, pod.Namespace)
			if err2 != nil {
				return utils.LogLine{
					Objects: objects,
					Status:  utils.FailureStr,
					Error:   err2.Error(),
				}, nil, nil
			}
			minHealthyReplicasValue, kind, err2 := helpers.ParseMinHealthyReplicas(parameters.MinHealthyReplicas)
			if err2 != nil {
				return utils.LogLine{
					Objects: objects,
					Status:  utils.FailureStr,
					Error:   err2.Error(),
				}, nil, nil
			}
			switch kind {
			case "absolut":
				healthyReplicasCount, err2 := k8s.GetHealthyReplicasCount(replicaSet)
				if err2 != nil {
					return utils.LogLine{
						Objects: objects,
						Status:  utils.FailureStr,
						Error:   err2.Error(),
					}, nil, nil
				}
				if healthyReplicasCount < minHealthyReplicasValue {
					return utils.LogLine{
						Objects: objects,
						Status:  "ignored",
						Result:  fmt.Sprintf("the pod '%v' in the namespace '%v' belongs to a ReplicaSet without enough healthy replicas and will be ignored.", podName, namespace),
					}, nil, nil
				}
			case "percent":
				healthyReplicasPercent, err2 := k8s.GetHealthyReplicasCount(replicaSet)
				if err2 != nil {
					return utils.LogLine{
						Objects: objects,
						Status:  utils.FailureStr,
						Error:   err2.Error(),
					}, nil, nil
				}
				if healthyReplicasPercent < minHealthyReplicasValue {
					return utils.LogLine{
						Objects: objects,
						Status:  "ignored",
						Result:  fmt.Sprintf("the pod '%v' in the namespace '%v' belongs to a ReplicaSet without enough healthy replicas and will be ignored.", podName, namespace),
					}, nil, nil
				}
			}
		}
	}

	err = client.Clientset.CoreV1().Pods(namespace).Delete(context.Background(), podName, metav1.DeleteOptions{GracePeriodSeconds: gracePeriodSeconds})
	if err != nil {
		return utils.LogLine{
				Objects: objects,
				Status:  utils.FailureStr,
				Error:   err.Error(),
			},
			nil,
			err
	}
	return utils.LogLine{
			Objects: objects,
			Output:  fmt.Sprintf("the pod '%v' in the namespace '%v' has been terminated", podName, namespace),
			Status:  utils.SuccessStr,
		},
		nil, nil
}

func (a Actionner) CheckParameters(action *rules.Action) error {
	var parameters Parameters
	err := utils.DecodeParams(action.GetParameters(), &parameters)
	if err != nil {
		return err
	}

	err = utils.AddCustomValidation(helpers.ValidatorMinHealthyReplicas, helpers.ValidateMinHealthyReplicas)
	if err != nil {
		return err
	}

	err = utils.ValidateStruct(parameters)
	if err != nil {
		return err
	}

	return nil
}<|MERGE_RESOLUTION|>--- conflicted
+++ resolved
@@ -149,39 +149,24 @@
 	}
 
 	switch ownerKind {
-<<<<<<< HEAD
-	case utils.DaemonSetStr:
-		if config.IgnoreDaemonsets {
-=======
 	case "DaemonSet":
 		if parameters.IgnoreDaemonsets {
->>>>>>> 7bd28bbb
 			return utils.LogLine{
 				Objects: objects,
 				Status:  "ignored",
 				Result:  fmt.Sprintf("the pod '%v' in the namespace '%v' belongs to a DaemonSet and will be ignored.", podName, namespace),
 			}, nil, nil
 		}
-<<<<<<< HEAD
-	case utils.StatefulSetStr:
-		if config.IgnoreStatefulSets {
-=======
 	case "StatefulSet":
 		if parameters.IgnoreStatefulSets {
->>>>>>> 7bd28bbb
 			return utils.LogLine{
 				Objects: objects,
 				Status:  "ignored",
 				Result:  fmt.Sprintf("the pod '%v' in the namespace '%v' belongs to a StatefulSet and will be ignored.", podName, namespace),
 			}, nil, nil
 		}
-<<<<<<< HEAD
-	case utils.ReplicaSetStr:
-		replicaSetName, err2 := kubernetes.GetOwnerName(*pod)
-=======
 	case "ReplicaSet":
 		replicaSetName, err2 := k8s.GetOwnerName(*pod)
->>>>>>> 7bd28bbb
 		if err2 != nil {
 			return utils.LogLine{
 				Objects: objects,
