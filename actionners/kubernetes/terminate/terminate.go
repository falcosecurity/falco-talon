package terminate

import (
	"context"
	"fmt"
<<<<<<< HEAD
	"github.com/falco-talon/falco-talon/internal/kubernetes/helpers"
	"github.com/go-playground/validator/v10"
=======

>>>>>>> 38faf0bf
	metav1 "k8s.io/apimachinery/pkg/apis/meta/v1"
	"regexp"

	helpers "github.com/falco-talon/falco-talon/actionners/kubernetes/helpers"
	"github.com/falco-talon/falco-talon/internal/events"
	kubernetes "github.com/falco-talon/falco-talon/internal/kubernetes/client"
	"github.com/falco-talon/falco-talon/internal/rules"
	"github.com/falco-talon/falco-talon/utils"
)

type Config struct {
	MinHealthyReplicas string `mapstructure:"min_healthy_replicas" validate:"omitempty,is_absolut_or_percent"`
	IgnoreDaemonsets   bool   `mapstructure:"ignore_daemonsets" validate:"omitempty"`
	IgnoreStatefulSets bool   `mapstructure:"ignore_statefulsets" validate:"omitempty"`
	GracePeriodSeconds int    `mapstructure:"grace_period_seconds" validate:"omitempty"`
}

func Action(action *rules.Action, event *events.Event) (utils.LogLine, error) {
	podName := event.GetPodName()
	namespace := event.GetNamespaceName()

	objects := map[string]string{
		"pod":       podName,
		"namespace": namespace,
	}

	parameters := action.GetParameters()
	gracePeriodSeconds := new(int64)
	if parameters["grace_period_seconds"] != nil {
		*gracePeriodSeconds = int64(parameters["grace_period_seconds"].(int))
	}

	client := kubernetes.GetClient()
	pod, err := client.GetPod(podName, namespace)
	if err != nil {
		return utils.LogLine{
				Objects: objects,
				Error:   err.Error(),
				Status:  "failure",
			},
			err
	}
<<<<<<< HEAD

	line, err, ignored := helpers.VerifyIfPodWillBeIgnored(parameters, client, *pod, objects)
	if err != nil {
		return utils.LogLine{
			Objects: objects,
			Status:  "failure",
			Error:   err.Error(),
		}, err
	}
	if ignored {
		return line, nil
=======

	ownerKind, err := kubernetes.GetOwnerKind(*pod)
	if err != nil {
		return utils.LogLine{
				Objects: objects,
				Error:   err.Error(),
				Status:  "failure",
			},
			err
	}

	switch ownerKind {
	case "DaemonSet":
		if ignoreDaemonsets, ok := parameters["ignore_daemonsets"].(bool); ok && ignoreDaemonsets {
			return utils.LogLine{
				Objects: objects,
				Status:  "ignored",
				Result:  fmt.Sprintf("the pod '%v' in the namespace '%v' belongs to a DaemonSet and will be ignored.", podName, namespace),
			}, nil
		}
	case "StatefulSet":
		if ignoreStatefulsets, ok := parameters["ignore_statefulsets"].(bool); ok && ignoreStatefulsets {
			return utils.LogLine{
				Objects: objects,
				Status:  "ignored",
				Result:  fmt.Sprintf("the pod '%v' in the namespace '%v' belongs to a StatefulSet and will be ignored.", podName, namespace),
			}, nil
		}
	case "ReplicaSet":
		if minHealthyReplicas, ok := parameters["min_healthy_replicas"].(string); ok && minHealthyReplicas != "" {
			replicaSet, err2 := client.GetReplicaSet(podName, namespace)
			if err2 != nil {
				return utils.LogLine{
					Objects: objects,
					Status:  "failure",
					Error:   err2.Error(),
				}, nil
			}
			minHealthyReplicasValue, kind, err2 := helpers.ParseMinHealthyReplicas(minHealthyReplicas)
			if err2 != nil {
				return utils.LogLine{
					Objects: objects,
					Status:  "failure",
					Error:   err2.Error(),
				}, nil
			}
			switch kind {
			case "absolut":
				healthyReplicasCount, err2 := kubernetes.GetHealthyReplicasCount(replicaSet)
				if err2 != nil {
					return utils.LogLine{
						Objects: objects,
						Status:  "failure",
						Error:   err2.Error(),
					}, nil
				}
				if healthyReplicasCount < minHealthyReplicasValue {
					return utils.LogLine{
						Objects: objects,
						Status:  "ignored",
						Result:  fmt.Sprintf("the pod '%v' in the namespace '%v' belongs to a ReplicaSet without enough healthy replicas and will be ignored.", podName, namespace),
					}, nil
				}
			case "percent":
				healthyReplicasPercent, err2 := kubernetes.GetHealthyReplicasCount(replicaSet)
				if err2 != nil {
					return utils.LogLine{
						Objects: objects,
						Status:  "failure",
						Error:   err2.Error(),
					}, nil
				}
				if healthyReplicasPercent < minHealthyReplicasValue {
					return utils.LogLine{
						Objects: objects,
						Status:  "ignored",
						Result:  fmt.Sprintf("the pod '%v' in the namespace '%v' belongs to a ReplicaSet without enough healthy replicas and will be ignored.", podName, namespace),
					}, nil
				}
			}
		}
>>>>>>> 38faf0bf
	}

	err = client.Clientset.CoreV1().Pods(namespace).Delete(context.Background(), podName, metav1.DeleteOptions{GracePeriodSeconds: gracePeriodSeconds})
	if err != nil {
		return utils.LogLine{
				Objects: objects,
				Status:  "failure",
				Error:   err.Error(),
			},
			err
	}
	return utils.LogLine{
			Objects: objects,
			Output:  fmt.Sprintf("the pod '%v' in the namespace '%v' has been terminated", podName, namespace),
			Status:  "success",
		},
		nil
}

func CheckParameters(action *rules.Action) error {
	parameters := action.GetParameters()

	var config Config
	err := utils.DecodeParams(parameters, &config)
	if err != nil {
		return err
	}

	err = utils.AddCustomValidation(helpers.ValidatorMinHealthyReplicas, helpers.ValidateMinHealthyReplicas)
	if err != nil {
		return err
	}

	err = utils.ValidateStruct(config)
	if err != nil {
		return err
	}

	return nil
}<|MERGE_RESOLUTION|>--- conflicted
+++ resolved
@@ -3,14 +3,8 @@
 import (
 	"context"
 	"fmt"
-<<<<<<< HEAD
-	"github.com/falco-talon/falco-talon/internal/kubernetes/helpers"
-	"github.com/go-playground/validator/v10"
-=======
 
->>>>>>> 38faf0bf
 	metav1 "k8s.io/apimachinery/pkg/apis/meta/v1"
-	"regexp"
 
 	helpers "github.com/falco-talon/falco-talon/actionners/kubernetes/helpers"
 	"github.com/falco-talon/falco-talon/internal/events"
@@ -51,19 +45,6 @@
 			},
 			err
 	}
-<<<<<<< HEAD
-
-	line, err, ignored := helpers.VerifyIfPodWillBeIgnored(parameters, client, *pod, objects)
-	if err != nil {
-		return utils.LogLine{
-			Objects: objects,
-			Status:  "failure",
-			Error:   err.Error(),
-		}, err
-	}
-	if ignored {
-		return line, nil
-=======
 
 	ownerKind, err := kubernetes.GetOwnerKind(*pod)
 	if err != nil {
@@ -145,7 +126,6 @@
 				}
 			}
 		}
->>>>>>> 38faf0bf
 	}
 
 	err = client.Clientset.CoreV1().Pods(namespace).Delete(context.Background(), podName, metav1.DeleteOptions{GracePeriodSeconds: gracePeriodSeconds})
